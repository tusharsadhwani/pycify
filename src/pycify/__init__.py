--- conflicted
+++ resolved
@@ -22,15 +22,6 @@
     return f"\033[33m{string}\033[m"
 
 
-<<<<<<< HEAD
-def replace_py_with_pyc(
-    folder: str,
-    out_folder: str | None = None,
-    python_version: str | None = None,
-    ignore_file_patterns: list[str] | None = None,
-    _original_folder: str | None = None,
-) -> list[str]:
-=======
 def removesuffix(string: str, suffix: str) -> str:
     """Remove suffix if exists."""
     if string[-len(suffix) :] == suffix:
@@ -39,8 +30,13 @@
     return string
 
 
-def replace_py_with_pyc(folder: str, out_folder: str | None = None) -> list[str]:
->>>>>>> 9751b644
+def replace_py_with_pyc(
+    folder: str,
+    out_folder: str | None = None,
+    python_version: str | None = None,
+    ignore_file_patterns: list[str] | None = None,
+    _original_folder: str | None = None,
+) -> list[str]:
     """
     Replaces all .py files with the cached .pyc files from __pycache__.
     If out_folder is provided, doesn't delete any existing Python files, simply
@@ -109,7 +105,6 @@
         if not os.path.isfile(filepath):
             continue
 
-<<<<<<< HEAD
         relative_path_file = os.path.relpath(filepath, _original_folder)
         if any(
             re.match(pattern, relative_path_file) for pattern in ignore_file_patterns
@@ -117,16 +112,12 @@
             print(f"{yellow('NOTE:')} Ignoring {filepath} as per ignore_file_patterns.")
             continue
 
-        filename = file.removesuffix(".py")
+        filename = removesuffix(file, ".py")
         if python_version is None:
             version_info_minor = str(sys.version_info.minor)
         else:
             version_info_minor = python_version.split(".")[1]
         pycache_filename = f"{filename}.cpython-3{version_info_minor}.pyc"
-=======
-        filename = removesuffix(file, ".py")
-        pycache_filename = f"{filename}.cpython-3{sys.version_info.minor}.pyc"
->>>>>>> 9751b644
         pyc_path = os.path.join(pycache_path, pycache_filename)
         if not os.path.exists(pyc_path):
             print(f"{yellow('NOTE:')} {pyc_path} not found, skipping.")
